--- conflicted
+++ resolved
@@ -8,12 +8,9 @@
 
 // Queries contains all prepared SQL queries.
 type Queries struct {
-<<<<<<< HEAD
-	InsertSubscriber            *sqlx.Stmt `query:"insert-subscriber"`
-=======
 	GetDashboardStats *sqlx.Stmt `query:"get-dashboard-stats"`
 
->>>>>>> e3a6ba3e
+	InsertSubscriber            *sqlx.Stmt `query:"insert-subscriber"`
 	UpsertSubscriber            *sqlx.Stmt `query:"upsert-subscriber"`
 	BlacklistSubscriber         *sqlx.Stmt `query:"blacklist-subscriber"`
 	GetSubscriber               *sqlx.Stmt `query:"get-subscriber"`
